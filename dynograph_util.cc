#include <stdio.h>
#include <stdlib.h>
#include <iostream>
#include <assert.h>
#include <sstream>
#include <algorithm>
#include <string>

#include "dynograph_util.h"
#include "logger.h"
#include "edgelist_dataset.h"
#include "rmat_dataset.h"
#include "helpers.h"
#include "args.h"
#include "pvector.h"

using namespace DynoGraph;
using std::cerr;
using std::string;
using std::vector;
using std::shared_ptr;
using std::make_shared;
using std::stringstream;

<<<<<<< HEAD
shared_ptr<IDataset>
DynoGraph::create_dataset(const Args &args)
=======
// Helper functions to split strings
// http://stackoverflow.com/a/236803/1877086
void split(const string &s, char delim, vector<string> &elems) {
    stringstream ss(s);
    string item;
    while (getline(ss, item, delim)) {
        elems.push_back(item);
    }
}
vector<string> split(const string &s, char delim) {
    vector<string> elems;
    split(s, delim, elems);
    return elems;
}

static const option long_options[] = {
    {"num-epochs" , required_argument, 0, 0},
    {"input-path" , required_argument, 0, 0},
    {"source-path" , required_argument, 0, 0},
    {"batch-size" , required_argument, 0, 0},
    {"alg-names"  , required_argument, 0, 0},
    {"sort-mode"  , required_argument, 0, 0},
    {"window-size", required_argument, 0, 0},
    {"num-trials" , required_argument, 0, 0},
    {"help"       , no_argument, 0, 0},
    {NULL         , 0, 0, 0}
};

static const std::pair<string, string> option_descriptions[] = {
    {"num-epochs" , "Number of epochs (algorithm updates) in the benchmark"},
    {"input-path" , "File path to the graph edge list to load (.graph.el or .graph.bin)"},
    {"source-path" , "File path to the sources"},
    {"batch-size" , "Number of edges in each batch of insertions"},
    {"alg-names"  , "Algorithms to run in each epoch"},
    {"sort-mode"  , "Controls batch pre-processing: \n"
                    "\t\tunsorted (no preprocessing, default),\n"
                    "\t\tpresort (sort and deduplicate before insert), or\n "
                    "\t\tsnapshot (clear out graph and reconstruct for each batch)"},
    {"window-size", "Percentage of the graph to hold in memory (computed using timestamps) "},
    {"num-trials" , "Number of times to repeat the benchmark"},
    {"help"       , "Print help"},
};

void
Args::print_help(string argv0){
    Logger &logger = Logger::get_instance();
    stringstream oss;
    oss << "Usage: " << argv0 << " [OPTIONS]\n";
    for (auto &o : option_descriptions)
    {
        const string &name = o.first;
        const string &desc = o.second;
        oss << "\t--" << name << "\t" << desc << "\n";
    }
    logger << oss.str();
}

Args
Args::parse(int argc, char *argv[])
>>>>>>> 01ff24e8
{
    DynoGraph::Logger& logger = DynoGraph::Logger::get_instance();

<<<<<<< HEAD
    shared_ptr<IDataset> dataset(nullptr);
    MPI_RANK_0_ONLY {
        if (has_suffix(args.input_path, ".rmat")) {
            // The suffix ".rmat" means we interpret input_path as a list of params, not as a literal path
            RmatArgs rmat_args(RmatArgs::from_string(args.input_path));
            std::string msg = rmat_args.validate();
            if (!msg.empty()) {
                logger << msg;
=======
        if (option_name == "num-epochs") {
            args.num_epochs = static_cast<int64_t>(std::stoll(optarg));

        } else if (option_name == "alg-names") {
            std::string alg_str = optarg;
            args.alg_names = split(alg_str, ' ');

        } else if (option_name == "input-path") {
            args.input_path = optarg;

        } else if (option_name == "source-path") {
            args.source_path = optarg;

        } else if (option_name == "batch-size") {
            args.batch_size = static_cast<int64_t>(std::stoll(optarg));

        } else if (option_name == "sort-mode") {
            std::string sort_mode_str = optarg;
            if      (sort_mode_str == "unsorted") { args.sort_mode = Args::SORT_MODE::UNSORTED; }
            else if (sort_mode_str == "presort")  { args.sort_mode = Args::SORT_MODE::PRESORT;  }
            else if (sort_mode_str == "snapshot") { args.sort_mode = Args::SORT_MODE::SNAPSHOT; }
            else {
                logger << "sort-mode must be one of ['unsorted', 'presort', 'snapshot']\n";
>>>>>>> 01ff24e8
                die();
            }
            dataset = make_shared<RmatDataset>(args, rmat_args);

<<<<<<< HEAD
        } else if (has_suffix(args.input_path, ".graph.bin")
                   || has_suffix(args.input_path, ".graph.el"))
=======
        } else if (option_name == "window-size") {
            args.window_size = std::stod(optarg);

        } else if (option_name == "num-trials") {
            args.num_trials = static_cast<int64_t>(std::stoll(optarg));

        } else if (option_name == "help") {
            print_help(argv[0]);
            die();
        }
    }

    string message = args.validate();
    if (!message.empty())
    {
        logger << "Invalid arguments:\n" + message;
        print_help(argv[0]);
        die();
    }
    return args;
}

string
Args::validate() const
{
    stringstream oss;
    if (num_epochs < 1) {
        oss << "\t--num-epochs must be positive\n";
    }
    if (input_path.empty()) {
        oss << "\t--input-path cannot be empty\n";
    }
    if (batch_size < 1) {
        oss << "\t--batch-size must be positive\n";
    }
    if (window_size < 0 || window_size > 1) {
        oss << "\t--window-size must be in the range [0.0, 1.0]\n";
    }
    if (num_trials < 1) {
        oss << "\t--num-trials must be positive\n";
    }
    return oss.str();
}

std::ostream&
DynoGraph::operator <<(std::ostream& os, Args::SORT_MODE sort_mode)
{
    switch (sort_mode) {
        case Args::SORT_MODE::UNSORTED: os << "unsorted"; break;
        case Args::SORT_MODE::PRESORT: os << "presort"; break;
        case Args::SORT_MODE::SNAPSHOT: os << "snapshot"; break;
        default: assert(0);
    }
    return os;
}

std::ostream&
DynoGraph::operator <<(std::ostream& os, const Args& args)
{
    os  << "{"
        << "\"num_epochs\":"  << args.num_epochs << ","
        << "\"input_path\":\""  << args.input_path << "\","
        << "\"source_path\":\""  << args.source_path << "\","
        << "\"batch_size\":"  << args.batch_size << ","
        << "\"window_size\":" << args.window_size << ","
        << "\"num_trials\":"  << args.num_trials << ","
        << "\"sort_mode\":\""   << args.sort_mode << "\",";

    os << "\"alg_names\":[";
    for (size_t i = 0; i < args.alg_names.size(); ++i) {
        if (i != 0) { os << ","; }
        os << "\"" << args.alg_names[i] << "\"";
    }
    os << "]}";
    return os;
};

bool DynoGraph::operator<(const Edge& a, const Edge& b)
{
    // Custom sorting order to prepare for deduplication
    // Order by src ascending, then dest ascending, then timestamp descending
    // This way the edge with the most recent timestamp will be picked when deduplicating
    return (a.src != b.src) ? a.src < b.src
         : (a.dst != b.dst) ? a.dst < b.dst
         : a.timestamp > b.timestamp;
}

bool DynoGraph::operator==(const Edge& a, const Edge& b)
{
    return a.src == b.src
        && a.dst == b.dst
        && a.weight == b.weight
        && a.timestamp == b.timestamp;
}

std::ostream&
DynoGraph::operator<<(std::ostream &os, const Edge &e) {
    os << e.src << " " << e.dst << " " << e.weight << " " << e.timestamp;
    return os;
}

// Count the number of lines in a text file
int64_t
count_lines(string path)
{
    Logger &logger = Logger::get_instance();
    FILE* fp = fopen(path.c_str(), "r");
    if (fp == NULL)
    {
        logger << "Failed to open " << path << "\n";
        die();
    }
    int64_t lines = 0;
    while(!feof(fp))
    {
        int ch = fgetc(fp);
        if(ch == '\n')
>>>>>>> 01ff24e8
        {
            dataset = make_shared<EdgeListDataset>(args);

        } else {
            logger << "Unrecognized file extension for " << args.input_path << "\n";
            die();
        }
    }
    MPI_BARRIER();
#ifdef USE_MPI
    dataset = make_shared<ProxyDataset>(dataset);
#endif
    return dataset;
}

shared_ptr<Batch>
DynoGraph::get_preprocessed_batch(int64_t batchId, IDataset &dataset, Args::SORT_MODE sort_mode)
{
    int64_t threshold = dataset.getTimestampForWindow(batchId);

    switch (sort_mode)
    {
        case Args::SORT_MODE::UNSORTED:
        {
            shared_ptr<Batch> batch = dataset.getBatch(batchId);
            batch->filter(threshold);
            return batch;
        }
        case Args::SORT_MODE::PRESORT:
        {
            shared_ptr<Batch> batch = make_shared<ConcreteBatch>(
                std::move(*dataset.getBatch(batchId))
            );
            batch->filter(threshold);
            batch->dedup_and_sort_by_out_degree();
            return batch;
        }
        case Args::SORT_MODE::SNAPSHOT:
        {
            shared_ptr<Batch> cumulative_snapshot = make_shared<ConcreteBatch>(
                std::move(*dataset.getBatchesUpTo(batchId))
            );
            cumulative_snapshot->filter(threshold);
            cumulative_snapshot->dedup_and_sort_by_out_degree();
            return cumulative_snapshot;
        }
        default: assert(0); return nullptr;
    }
}

bool
DynoGraph::enable_algs_for_batch(int64_t batch_id, int64_t num_batches, int64_t num_epochs) {
    bool enable;
    MPI_RANK_0_ONLY {
    // How many batches in each epoch, on average?
    double batches_per_epoch = true_div(num_batches, num_epochs);
    // How many algs run before this batch?
    int64_t batches_before = round_down(true_div(batch_id, batches_per_epoch));
    // How many algs should run after this batch?
    int64_t batches_after = round_down(true_div((batch_id + 1), batches_per_epoch));
    // If the count changes between this batch and the next, we should run an alg now
    enable = (batches_after - batches_before) > 0;
    }
    MPI_BROADCAST_RESULT(enable);
    return enable;
}

void
DynoGraph::die()
{
    exit(-1);
}<|MERGE_RESOLUTION|>--- conflicted
+++ resolved
@@ -22,74 +22,11 @@
 using std::make_shared;
 using std::stringstream;
 
-<<<<<<< HEAD
 shared_ptr<IDataset>
 DynoGraph::create_dataset(const Args &args)
-=======
-// Helper functions to split strings
-// http://stackoverflow.com/a/236803/1877086
-void split(const string &s, char delim, vector<string> &elems) {
-    stringstream ss(s);
-    string item;
-    while (getline(ss, item, delim)) {
-        elems.push_back(item);
-    }
-}
-vector<string> split(const string &s, char delim) {
-    vector<string> elems;
-    split(s, delim, elems);
-    return elems;
-}
-
-static const option long_options[] = {
-    {"num-epochs" , required_argument, 0, 0},
-    {"input-path" , required_argument, 0, 0},
-    {"source-path" , required_argument, 0, 0},
-    {"batch-size" , required_argument, 0, 0},
-    {"alg-names"  , required_argument, 0, 0},
-    {"sort-mode"  , required_argument, 0, 0},
-    {"window-size", required_argument, 0, 0},
-    {"num-trials" , required_argument, 0, 0},
-    {"help"       , no_argument, 0, 0},
-    {NULL         , 0, 0, 0}
-};
-
-static const std::pair<string, string> option_descriptions[] = {
-    {"num-epochs" , "Number of epochs (algorithm updates) in the benchmark"},
-    {"input-path" , "File path to the graph edge list to load (.graph.el or .graph.bin)"},
-    {"source-path" , "File path to the sources"},
-    {"batch-size" , "Number of edges in each batch of insertions"},
-    {"alg-names"  , "Algorithms to run in each epoch"},
-    {"sort-mode"  , "Controls batch pre-processing: \n"
-                    "\t\tunsorted (no preprocessing, default),\n"
-                    "\t\tpresort (sort and deduplicate before insert), or\n "
-                    "\t\tsnapshot (clear out graph and reconstruct for each batch)"},
-    {"window-size", "Percentage of the graph to hold in memory (computed using timestamps) "},
-    {"num-trials" , "Number of times to repeat the benchmark"},
-    {"help"       , "Print help"},
-};
-
-void
-Args::print_help(string argv0){
-    Logger &logger = Logger::get_instance();
-    stringstream oss;
-    oss << "Usage: " << argv0 << " [OPTIONS]\n";
-    for (auto &o : option_descriptions)
-    {
-        const string &name = o.first;
-        const string &desc = o.second;
-        oss << "\t--" << name << "\t" << desc << "\n";
-    }
-    logger << oss.str();
-}
-
-Args
-Args::parse(int argc, char *argv[])
->>>>>>> 01ff24e8
 {
     DynoGraph::Logger& logger = DynoGraph::Logger::get_instance();
 
-<<<<<<< HEAD
     shared_ptr<IDataset> dataset(nullptr);
     MPI_RANK_0_ONLY {
         if (has_suffix(args.input_path, ".rmat")) {
@@ -98,157 +35,12 @@
             std::string msg = rmat_args.validate();
             if (!msg.empty()) {
                 logger << msg;
-=======
-        if (option_name == "num-epochs") {
-            args.num_epochs = static_cast<int64_t>(std::stoll(optarg));
-
-        } else if (option_name == "alg-names") {
-            std::string alg_str = optarg;
-            args.alg_names = split(alg_str, ' ');
-
-        } else if (option_name == "input-path") {
-            args.input_path = optarg;
-
-        } else if (option_name == "source-path") {
-            args.source_path = optarg;
-
-        } else if (option_name == "batch-size") {
-            args.batch_size = static_cast<int64_t>(std::stoll(optarg));
-
-        } else if (option_name == "sort-mode") {
-            std::string sort_mode_str = optarg;
-            if      (sort_mode_str == "unsorted") { args.sort_mode = Args::SORT_MODE::UNSORTED; }
-            else if (sort_mode_str == "presort")  { args.sort_mode = Args::SORT_MODE::PRESORT;  }
-            else if (sort_mode_str == "snapshot") { args.sort_mode = Args::SORT_MODE::SNAPSHOT; }
-            else {
-                logger << "sort-mode must be one of ['unsorted', 'presort', 'snapshot']\n";
->>>>>>> 01ff24e8
                 die();
             }
             dataset = make_shared<RmatDataset>(args, rmat_args);
 
-<<<<<<< HEAD
         } else if (has_suffix(args.input_path, ".graph.bin")
                    || has_suffix(args.input_path, ".graph.el"))
-=======
-        } else if (option_name == "window-size") {
-            args.window_size = std::stod(optarg);
-
-        } else if (option_name == "num-trials") {
-            args.num_trials = static_cast<int64_t>(std::stoll(optarg));
-
-        } else if (option_name == "help") {
-            print_help(argv[0]);
-            die();
-        }
-    }
-
-    string message = args.validate();
-    if (!message.empty())
-    {
-        logger << "Invalid arguments:\n" + message;
-        print_help(argv[0]);
-        die();
-    }
-    return args;
-}
-
-string
-Args::validate() const
-{
-    stringstream oss;
-    if (num_epochs < 1) {
-        oss << "\t--num-epochs must be positive\n";
-    }
-    if (input_path.empty()) {
-        oss << "\t--input-path cannot be empty\n";
-    }
-    if (batch_size < 1) {
-        oss << "\t--batch-size must be positive\n";
-    }
-    if (window_size < 0 || window_size > 1) {
-        oss << "\t--window-size must be in the range [0.0, 1.0]\n";
-    }
-    if (num_trials < 1) {
-        oss << "\t--num-trials must be positive\n";
-    }
-    return oss.str();
-}
-
-std::ostream&
-DynoGraph::operator <<(std::ostream& os, Args::SORT_MODE sort_mode)
-{
-    switch (sort_mode) {
-        case Args::SORT_MODE::UNSORTED: os << "unsorted"; break;
-        case Args::SORT_MODE::PRESORT: os << "presort"; break;
-        case Args::SORT_MODE::SNAPSHOT: os << "snapshot"; break;
-        default: assert(0);
-    }
-    return os;
-}
-
-std::ostream&
-DynoGraph::operator <<(std::ostream& os, const Args& args)
-{
-    os  << "{"
-        << "\"num_epochs\":"  << args.num_epochs << ","
-        << "\"input_path\":\""  << args.input_path << "\","
-        << "\"source_path\":\""  << args.source_path << "\","
-        << "\"batch_size\":"  << args.batch_size << ","
-        << "\"window_size\":" << args.window_size << ","
-        << "\"num_trials\":"  << args.num_trials << ","
-        << "\"sort_mode\":\""   << args.sort_mode << "\",";
-
-    os << "\"alg_names\":[";
-    for (size_t i = 0; i < args.alg_names.size(); ++i) {
-        if (i != 0) { os << ","; }
-        os << "\"" << args.alg_names[i] << "\"";
-    }
-    os << "]}";
-    return os;
-};
-
-bool DynoGraph::operator<(const Edge& a, const Edge& b)
-{
-    // Custom sorting order to prepare for deduplication
-    // Order by src ascending, then dest ascending, then timestamp descending
-    // This way the edge with the most recent timestamp will be picked when deduplicating
-    return (a.src != b.src) ? a.src < b.src
-         : (a.dst != b.dst) ? a.dst < b.dst
-         : a.timestamp > b.timestamp;
-}
-
-bool DynoGraph::operator==(const Edge& a, const Edge& b)
-{
-    return a.src == b.src
-        && a.dst == b.dst
-        && a.weight == b.weight
-        && a.timestamp == b.timestamp;
-}
-
-std::ostream&
-DynoGraph::operator<<(std::ostream &os, const Edge &e) {
-    os << e.src << " " << e.dst << " " << e.weight << " " << e.timestamp;
-    return os;
-}
-
-// Count the number of lines in a text file
-int64_t
-count_lines(string path)
-{
-    Logger &logger = Logger::get_instance();
-    FILE* fp = fopen(path.c_str(), "r");
-    if (fp == NULL)
-    {
-        logger << "Failed to open " << path << "\n";
-        die();
-    }
-    int64_t lines = 0;
-    while(!feof(fp))
-    {
-        int ch = fgetc(fp);
-        if(ch == '\n')
->>>>>>> 01ff24e8
         {
             dataset = make_shared<EdgeListDataset>(args);
 
