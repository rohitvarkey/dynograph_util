--- conflicted
+++ resolved
@@ -8,63 +8,7 @@
 #include <sstream>
 #include <iostream>
 #include <assert.h>
-<<<<<<< HEAD
 #include <algorithm>
-=======
-#ifdef USE_MPI
-#include <omp.h>
-#endif
-
-namespace DynoGraph {
-
-struct Args
-{
-    // Number of epochs in the benchmark
-    int64_t num_epochs;
-    // File path for edge list to load
-    std::string input_path;
-    // File path for sources to load
-    std::string source_path;
-    // Number of edges to insert in each batch of insertions
-    int64_t batch_size;
-    // Algorithms to run after each epoch
-    std::vector<std::string> alg_names;
-    // Batch sort mode:
-    enum class SORT_MODE {
-        // Do not pre-sort batches
-        UNSORTED,
-        // Sort and deduplicate each batch before returning it
-        PRESORT,
-        // Each batch is a cumulative snapshot of all edges in previous batches
-        SNAPSHOT
-    } sort_mode;
-    // Percentage of the graph to hold in memory
-    double window_size;
-    // Number of times to repeat the benchmark
-    int64_t num_trials;
-
-    Args() = default;
-    std::string validate() const;
-
-    static Args parse(int argc, char **argv);
-    static void print_help(std::string argv0);
-};
-
-std::ostream& operator <<(std::ostream& os, Args::SORT_MODE sort_mode);
-std::ostream& operator <<(std::ostream& os, const Args& args);
-
-struct Edge
-{
-    int64_t src;
-    int64_t dst;
-    int64_t weight;
-    int64_t timestamp;
-};
-
-bool operator<(const Edge& a, const Edge& b);
-bool operator==(const Edge& a, const Edge& b);
-std::ostream& operator <<(std::ostream& os, const Edge& e);
->>>>>>> 01ff24e8
 
 #include "range.h"
 #include "pvector.h"
@@ -143,76 +87,11 @@
     return a.vertex_id > b.vertex_id;
 }
 
-<<<<<<< HEAD
 std::shared_ptr<IDataset>
 create_dataset(const Args &args);
 
 std::shared_ptr<Batch>
 get_preprocessed_batch(int64_t batchId, IDataset &dataset, Args::SORT_MODE sort_mode);
-=======
-template<typename graph_t>
-std::vector<int64_t>
-pick_sources_for_alg(std::string alg_name, graph_t &graph)
-{
-    int64_t num_sources;
-    std::vector<int64_t> sources;
-    if (alg_name == "sssp") { num_sources = 1; }
-    else if (alg_name == "bc") { num_sources = 128; }
-    else if (alg_name == "bfs") {
-        std::string path = graph.args.source_path;
-        num_sources = 64;
-        sources.resize(num_sources);
-
-        FILE* fp = fopen(path.c_str(), "r");
-        int rc = 0;
-        printf("sources:\n");
-        for (int64_t* src = &sources[0]; rc != EOF; ++src)
-        {
-            rc = fscanf(fp, "%ld\n", src);
-            printf("%ld ", *src);
-        }
-        printf("\n");
-        fclose(fp);
-        return sources;
-    }
-    else { num_sources = 0; }
-
-    int64_t nv = graph.get_num_vertices();
-    num_sources = std::min(num_sources, nv);
-
-    auto get_degree = [&graph](int64_t i){ return graph.get_out_degree(i); };
-    if (num_sources > 0) {
-        sources = find_high_degree_vertices(num_sources, nv, get_degree);
-
-#ifdef USE_MPI
-        // For now, Boost only has bfs and sssp, which require just one source vertex
-        assert(num_sources == 1);
-        // Register the vertex_degree type with MPI
-        MPI_Datatype vertex_degree_type;
-        MPI_Type_contiguous(2, MPI_INT64_T, &vertex_degree_type);
-        MPI_Type_commit(&vertex_degree_type);
-        // Set the local max-degree vertex
-        vertex_degree local_vertex_degree(sources[0], get_degree(sources[0]));
-        // Gather all in rank 0
-        int comm_size;
-        MPI_Comm_size(MPI_COMM_WORLD, &comm_size);
-        std::vector<vertex_degree> gathered_vertex_degrees(comm_size);
-        MPI_Gather(
-            &local_vertex_degree, 1, vertex_degree_type,
-            gathered_vertex_degrees.data(), 1, vertex_degree_type,
-            0, MPI_COMM_WORLD
-        );
-        // Find max-degree vertex of all ranks
-        vertex_degree global_vertex_degree = *std::max_element(
-            gathered_vertex_degrees.begin(), gathered_vertex_degrees.end());
-        // Broadcast to all ranks
-        MPI_Bcast(&global_vertex_degree, 1, vertex_degree_type, 0, MPI_COMM_WORLD);
-        sources = {global_vertex_degree.vertex_id};
-#endif
-    }
-    return sources;
-}
->>>>>>> 01ff24e8
 
 bool
 enable_algs_for_batch(int64_t batch_id, int64_t num_batches, int64_t num_epochs);
@@ -320,10 +199,29 @@
                     {
                         // Pick source vertex(s)
                         int64_t num_sources;
-                        if (alg_name == "bfs" || alg_name == "sssp") { num_sources = 1; }
+                        std::vector<int64_t> sources;
+                        if (alg_name == "sssp") { num_sources = 1; }
                         else if (alg_name == "bc") { num_sources = 128; }
                         else { num_sources = 0; }
-                        std::vector<int64_t> sources = graph.get_high_degree_vertices(num_sources);
+                        if (alg_name == "bfs") {
+                            std::string path = args.source_path;
+                            num_sources = 64;
+                            sources.resize(num_sources);
+
+                            FILE* fp = fopen(path.c_str(), "r");
+                            int rc = 0;
+                            printf("sources:\n");
+                            for (int64_t* src = &sources[0]; rc != EOF; ++src)
+                            {
+                                rc = fscanf(fp, "%ld\n", src);
+                                printf("%ld ", *src);
+                            }
+                            printf("\n");
+                            fclose(fp);
+                        }
+                        else{
+                            sources = graph.get_high_degree_vertices(num_sources);
+                        }
                         if (sources.size() == 1) {
                             hooks.set_stat("source_vertex", sources[0]);
                         }
